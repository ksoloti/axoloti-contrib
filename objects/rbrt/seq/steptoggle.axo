<<<<<<< HEAD
<objdefs appVersion="1.0.10">
   <obj.normal id="steptoggle" uuid="4fc57d7a-fcb0-450b-9533-501a1920e80e">
=======
<objdefs appVersion="1.0.9">
   <obj.normal id="steptoggle" uuid="8304a2f1-739f-4652-9fdd-04b615a6f68b">
>>>>>>> a7c1353b
      <sDescription>useful for step sequencing.if the table at index &apos;+a&apos; == 0 , index &apos;a+&apos; will be set to value &apos;v&apos;. if &apos;a+&apos; is NOT 0, it will be set to 0.</sDescription>
      <author>robert schirmer</author>
      <license>who cares</license>
      <helpPatch>table.axh</helpPatch>
      <inlets>
         <int32.positive name="a" description="index (integer, not fraction)"/>
         <frac32 name="v" description="step value if on"/>
         <bool32 name="trig" description="toggle step"/>
      </inlets>
      <outlets>
         <bool32 name="feedback" description="state of step"/>
      </outlets>
      <displays/>
      <params/>
      <attribs>
         <objref name="table"/>
      </attribs>
      <code.declaration><![CDATA[int ntrig;
bool op;
]]></code.declaration>
      <code.init><![CDATA[   int ntrig = 0;
]]></code.init>
      <code.krate><![CDATA[ 
   if ((inlet_trig>0) && !ntrig) {
      ntrig=1;
      op = attr_table.array[inlet_a];
      op = !op ;
      if (inlet_a<attr_table.LENGTH)
         attr_table.array[inlet_a]= (op * (__SSAT(inlet_v,28)>>attr_table.GAIN));

   }
   if (!(inlet_trig>0)) {
   	ntrig=0;
   	outlet_feedback = op;
   }
]]></code.krate>
   </obj.normal>
</objdefs><|MERGE_RESOLUTION|>--- conflicted
+++ resolved
@@ -1,10 +1,5 @@
-<<<<<<< HEAD
 <objdefs appVersion="1.0.10">
    <obj.normal id="steptoggle" uuid="4fc57d7a-fcb0-450b-9533-501a1920e80e">
-=======
-<objdefs appVersion="1.0.9">
-   <obj.normal id="steptoggle" uuid="8304a2f1-739f-4652-9fdd-04b615a6f68b">
->>>>>>> a7c1353b
       <sDescription>useful for step sequencing.if the table at index &apos;+a&apos; == 0 , index &apos;a+&apos; will be set to value &apos;v&apos;. if &apos;a+&apos; is NOT 0, it will be set to 0.</sDescription>
       <author>robert schirmer</author>
       <license>who cares</license>
